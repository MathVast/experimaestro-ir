import sys
from itertools import chain
import pandas as pd
from pathlib import Path
from typing import DefaultDict, Dict, List, Protocol, Union, Tuple, Optional
import ir_measures
from experimaestro import Task, Param, pathgenerator, Annotated, tags, TagDict
from datamaestro_text.data.ir import (
    Adhoc,
    AdhocAssessments,
    Documents,
    AdhocResults,
    TextItem,
    IDItem,
)
from datamaestro_text.data.ir.trec import TrecAdhocRun, TrecAdhocResults
from datamaestro_text.transforms.ir import TopicWrapper
from xpmir.measures import Measure
import xpmir.measures as m
from xpmir.metrics import evaluator
from xpmir.rankers import Retriever

from experimaestro.launchers import Launcher


def get_evaluator(metrics: List[ir_measures.Metric], assessments: AdhocAssessments):
    qrels = {
        assessedTopic.topic_id: {r.doc_id: r.rel for r in assessedTopic.assessments}
        for assessedTopic in assessments.iter()
    }
    return evaluator(metrics, qrels)


class BaseEvaluation(Task):
    """Base class for evaluation tasks"""

    measures: Param[List[Measure]] = [m.AP, m.P @ 20, m.nDCG, m.nDCG @ 20, m.RR]
    """List of metrics"""

    aggregated: Annotated[Path, pathgenerator("aggregated.txt")]
    """Path for aggregated results"""

    detailed: Annotated[Path, pathgenerator("detailed.dat")]
    """Path for detailed results"""

    def task_outputs(self, dep):
        return dep(
            TrecAdhocResults(
                id="",
                results=self.aggregated,
                detailed=self.detailed,
                metrics=self.measures,
            )
        )

    def _execute(self, run, assessments):
        """Evaluate an IR ad-hoc run with trec-eval"""

        evaluator = get_evaluator([measure() for measure in self.measures], assessments)

        def print_line(fp, measure, scope, value):
            fp.write("{:25s} {:10s} {:.4f}\n".format(measure, scope, value))

        with self.detailed.open("w") as fp:
            for metric in evaluator.iter_calc(run):
                print_line(fp, str(metric.measure), metric.query_id, metric.value)

        with self.aggregated.open("w") as fp:
            for key, value in evaluator.calc_aggregate(run).items():
                print_line(fp, str(key), "all", value)


def get_run(retriever: Retriever, dataset: Adhoc):
    """Returns the scored documents for each topic in a dataset"""
    results = retriever.retrieve_all(
<<<<<<< HEAD
        {record.topic.get_id(): record for record in dataset.topics.iter()}
=======
        {
            topic[IDItem].id: topic[TextItem].get_text()
            for topic in dataset.topics.iter()
        }
>>>>>>> 76ff322d
    )
    return {
        qid: {sd.document[IDItem].id: sd.score for sd in scoredocs}
        for qid, scoredocs in results.items()
    }


def evaluate(retriever: Retriever, dataset: Adhoc, measures: List[str], details=False):
    """Evaluate a retriever on a given dataset

    :param retriever: The retriever to evaluate
    :param dataset: The dataset on which to evaluate
    :param measures: The list of measures to compute (using ir_measures)
    :param details: if query-level metrics should be reported, defaults to False
    :return: The metrics (if details is False) or a tuple (metrics, detailed metrics)
    """
    evaluator = get_evaluator(
        [ir_measures.parse_measure(m) for m in measures], dataset.assessments
    )
    run = get_run(retriever, dataset)

    aggregators = {m: m.aggregator() for m in evaluator.measures}
    details = DefaultDict(lambda: {}) if details else None
    for metric in evaluator.iter_calc(run):
        aggregators[metric.measure].add(metric.value)
        if details is not None:
            details[str(metric.measure)][metric.query_id] = metric.value

    metrics = {str(m): agg.result() for m, agg in aggregators.items()}
    if details is not None:
        return metrics, details

    return metrics


class RunEvaluation(BaseEvaluation, Task):
    """Evaluate a run"""

    run: Param[TrecAdhocRun]
    assessments: Param[AdhocAssessments]

    def execute(self):
        run = ir_measures.read_trec_run(self.run.path, self.assessments)
        return self._execute(run)


class Evaluate(BaseEvaluation, Task):
    """Evaluate a retriever directly (without generating the run explicitly)"""

    dataset: Param[Adhoc]
    """The dataset for retrieval"""

    retriever: Param[Retriever]
    """The retriever to evaluate"""

    topic_wrapper: Param[Optional[TopicWrapper]] = None
    """Topic extractor"""

    def execute(self):
        self.retriever.initialize()
        run = get_run(self.retriever, self.dataset)
        self._execute(run, self.dataset.assessments)


class RetrieverFactory(Protocol):
    """Generates a retriever for a given dataset"""

    def __call__(self, dataset: Documents) -> Retriever:
        ...


class Evaluations:
    """Holds experiment results for several models
    on one dataset"""

    dataset: Adhoc
    measures: List[Measure]
    results: List[BaseEvaluation]
    per_tag: Dict[TagDict, AdhocResults]

    topic_wrapper: Optional[TopicWrapper]

    def __init__(
        self,
        dataset: Adhoc,
        measures: List[Measure],
        *,
        topic_wrapper: Optional[TopicWrapper] = None,
    ):
        self.dataset = dataset
        self.measures = measures
        self.results = []
        self.per_tags = {}
        self.topic_wrapper = topic_wrapper

    def evaluate_retriever(
        self,
        retriever: Union[Retriever, RetrieverFactory],
        launcher: Launcher = None,
        init_tasks=[],
    ) -> Tuple[Retriever, AdhocResults]:
        """Evaluates a retriever"""
        if not isinstance(retriever, Retriever):
            retriever = retriever(self.dataset.documents)

        evaluation: AdhocResults = Evaluate(
            retriever=retriever,
            measures=self.measures,
            dataset=self.dataset,
            topic_wrapper=self.topic_wrapper,
        ).submit(launcher=launcher, init_tasks=init_tasks)

        self.add(evaluation)

        # Use retriever tags
        retriever_tags = tags(retriever)
        if retriever_tags:
            self.per_tags[retriever_tags] = evaluation

        return retriever, evaluation

    def add(self, *results: BaseEvaluation):
        self.results.extend(results)

    def output_results_per_tag(self, file=sys.stdout):
        return self.to_dataframe().to_markdown(file)

    def to_dataframe(self) -> pd.DataFrame:
        # Get all the tags
        tags = list(
            set(chain(*[tags_dict.keys() for tags_dict in self.per_tags.keys()]))
        )
        tags.sort()

        # Get all the results and metrics
        to_process = []
        metrics = set()
        for tags_dict, evaluate in self.per_tags.items():
            results = evaluate.get_results()
            metrics.update(results.keys())
            to_process.append((tags_dict, results))

        # Table header
        columns = []
        for tag in tags:
            columns.append(["tag", tag])
        for metric in metrics:
            columns.append(["metric", metric])

        # Output the results
        rows = []
        for tags_dict, results in to_process:
            row = []
            # tag values
            for k in tags:
                row.append(str(tags_dict.get(k, "")))

            # metric values
            for metric in metrics:
                row.append(results.get(metric, ""))
            rows.append(row)

        index = pd.MultiIndex.from_tuples(columns)
        return pd.DataFrame(rows, columns=index)


class EvaluationsCollection:
    """A collection of evaluation

    This is useful to group all the evaluations to be conducted, and then
    to call the :py:meth:`evaluate_retriever`
    """

    collection: Dict[str, Evaluations]

    per_model: Dict[str, List[Tuple[str, AdhocResults]]]
    """List of results per model"""

    def __init__(self, **collection: Evaluations):
        self.collection = collection
        self.per_model = {}

    def evaluate_retriever(
        self,
        retriever: Union[Retriever, RetrieverFactory],
        launcher: Launcher = None,
        model_id: str = None,
        overwrite: bool = False,
        init_tasks=[],
    ):
        """Evaluate a retriever for all the evaluations in this collection (the
        tasks are submitted to the experimaestro scheduler)"""
        if model_id is not None and not overwrite:
            assert (
                model_id not in self.per_model
            ), f"Model with ID `{model_id}` was already evaluated"

        results = []
        for key, evaluations in self.collection.items():
            _retriever, result = evaluations.evaluate_retriever(
                retriever, launcher, init_tasks=init_tasks
            )
            results.append((key, result))

        # Adds to per model results
        if model_id is not None:
            self.per_model[model_id] = results

        return results

    def output_results(self, file=sys.stdout):
        """Print all the results"""
        for key, dsevaluations in self.collection.items():
            print(f"## Dataset {key}\n", file=file)  # noqa: T201
            for evaluation in dsevaluations.results:
                with evaluation.results.open("rt") as fp:
                    results = [f"- {line}" for line in fp.readlines()]
                    results = "".join(results)

                print(  # noqa: T201
                    f"### Results for {evaluation.__xpm__.tags()}" f"""\n{results}\n""",
                    file=file,
                )

    def to_dataframe(self) -> pd.DataFrame:
        """Returns a Pandas dataframe"""
        all_data = []
        for key, evaluations in self.collection.items():
            data = evaluations.to_dataframe()
            data["dataset"] = key
            all_data.append(data)
        return pd.concat(all_data, ignore_index=True)

    def output_results_per_tag(self, file=sys.stdout):
        """Outputs the results for each collection, based on the retriever tags
        to build the table
        """
        # Loop over all collections
        for key, evaluations in self.collection.items():
            print(f"## Dataset {key}\n", file=file)  # noqa: T201
            evaluations.output_results_per_tag(file)

    def output_model_results(self, model_id: str, file=sys.stdout):
        """Outputs the result of a model over various datasets (in markdown format)

        :param model_id: The model id, as given by :meth:`evaluate_retriever`
        :param file: The output stream, defaults to sys.stdout
        """
        all_results = {}
        all_metrics = set()
        for key, evaluation in self.per_model[model_id]:
            all_results[key] = evaluation.get_results()
            all_metrics.update(all_results[key].keys())
        all_metrics = sorted(all_metrics)

        file.write(f"| Dataset  | {' | '.join(all_metrics)}  |\n")
        file.write(f"|----| {'---|---'.join('' for _ in all_metrics)}---|\n")
        for key, values in all_results.items():
            file.write(f"| {key}")
            for metric in all_metrics:
                value = values.get(metric, "")
                file.write(f" | {value}")
            file.write(" |\n")<|MERGE_RESOLUTION|>--- conflicted
+++ resolved
@@ -73,14 +73,10 @@
 def get_run(retriever: Retriever, dataset: Adhoc):
     """Returns the scored documents for each topic in a dataset"""
     results = retriever.retrieve_all(
-<<<<<<< HEAD
-        {record.topic.get_id(): record for record in dataset.topics.iter()}
-=======
         {
             topic[IDItem].id: topic[TextItem].get_text()
             for topic in dataset.topics.iter()
         }
->>>>>>> 76ff322d
     )
     return {
         qid: {sd.document[IDItem].id: sd.score for sd in scoredocs}
