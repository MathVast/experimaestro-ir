--- conflicted
+++ resolved
@@ -39,11 +39,7 @@
     """The condtional proba for tokens in the sequences, log, normalized
     shape: [bs * num_sequence, max_depth]"""
 
-<<<<<<< HEAD
-    all_scores: Optional[tuple[torch.tensor]] = None
-=======
     all_scores: Optional[Tuple[torch.tensor]] = None
->>>>>>> f8f7e34a
     """All the probabilities, log, normalized, tuple of length max_depth
     each tensor of the tuple has the shape of [bs * num_sequence, vs]"""
 
